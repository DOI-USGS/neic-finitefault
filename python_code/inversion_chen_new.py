# -*- coding: utf-8 -*-
"""Script for performing FFM modelling and forward, using the method of
Chen-Ji.
"""


import os
import json
import logging
import subprocess
from shutil import copy2, move
import glob
from data_acquisition import acquisition
import velocity_models as mv
import seismic_tensor as tensor
import data_processing as proc
import plot_graphic as plot
import input_files
import time
import management as mng
import plane_management as pl_mng
from load_ffm_model import load_ffm_model
import data_management as dm
import traces_properties as tp
import modulo_logs as ml
import green_functions as gf
import fault_plane as pf
import modelling_parameters as mp
from multiprocessing import Process
from static2fsp import static_to_fsp
import numpy as np
import errno
import get_outputs


def automatic_usgs(tensor_info, data_type, default_dirs, velmodel=None,
                   dt_cgps=1.0, st_response=True):
    """Routine for automatic FFM modelling
    
    :param tensor_info: dictionary with moment tensor properties
    :param data_type: list with data types to be used in modelling
    :param default_dirs: dictionary with default directories to be used
    :param velmodel: dictionary with velocity model
    :param dt_cgps: sampling interval for cgps data 
    :type tensor_info: dict
    :type data_type: list
    :type default_dirs: dict
    :type velmodel: dict, optional
    :type dt_cgps: float, optional
    """
    logger = ml.create_log('automatic_ffm',
                os.path.join('logs', 'automatic_ffm.log'))  
    logger = ml.add_console_handler(logger)
    logger.info('Starting fff program')
    sol_folder = os.getcwd()
    sol_folder = os.path.abspath(sol_folder)
    time0 = time.time()
    data_prop = tp.properties_json(tensor_info, dt_cgps=dt_cgps)
    os.chdir(os.path.join(sol_folder, 'data'))
    time2 = time.time()
    logger.info('Process data')
    processing(tensor_info, data_type, data_prop, st_response=st_response)
    time2 = time.time() - time2
    logger.info('Time spent processing traces: {}'.format(time2))
    os.chdir(sol_folder)
    data_folder = os.path.join(sol_folder, 'data')
    dm.filling_data_dicts(tensor_info, data_type, data_prop, data_folder)
    writing_inputs0(tensor_info, data_type)
    logger.info('Compute GF bank')
    if not velmodel:
        velmodel = mv.select_velmodel(tensor_info, default_dirs)
    input_files.write_velmodel(velmodel)
    gf_bank_str = os.path.join(sol_folder, 'GF_strong')
    gf_bank_cgps = os.path.join(sol_folder, 'GF_cgps')
    get_gf_bank = default_dirs['strong_motion_gf_bank2']
    if 'cgps' in data_type:
        logger.info('Compute cGPS GF bank')
        green_dict = gf.fk_green_fun1(data_prop, tensor_info, gf_bank_cgps, cgps=True)
        input_files.write_green_file(green_dict, cgps=True)
        with open(os.path.join('logs', 'GF_cgps_log'), "w") as out_gf_cgps:
            p1 = subprocess.Popen([get_gf_bank, 'cgps'], stdout=out_gf_cgps)
        p1.wait()
    if 'strong_motion' in data_type:
        logger.info('Compute strong motion GF bank')
        green_dict = gf.fk_green_fun1(data_prop, tensor_info, gf_bank_str)
        input_files.write_green_file(green_dict)
        with open(os.path.join('logs', 'GF_strong_log'), "w") as out_gf_strong:
            p2 = subprocess.Popen([get_gf_bank, ], stdout=out_gf_strong)
        p2.wait()
    
    files = [
            'Green_strong.txt',
            'Green_cgps.txt',
            'modelling_stats.json',
            os.path.join('data', 'gps_data'),
            'strong_motion_gf.json',
            'cgps_gf.json',
            'sampling_filter.json'
    ]
    files2 = glob.glob('channels_*txt')
    files3 = glob.glob('wavelets_*txt')
    files4 = glob.glob('waveforms_*txt')
    files5 = glob.glob('*waves.json')
    files6 = glob.glob('static*')
    files7 = glob.glob('filtro*')
    files8 = ['instrumental_response.txt', 'body_wave_weight.txt']
    files = files + files2 + files3 + files4 + files5 + files6 + files7 + files8
    folders = ['NP1', 'NP2']
    for folder in folders:
        for file in files:
            if os.path.isfile(file):
                copy2(file, folder)
    info_np1, info_np2 = tensor.planes_from_tensor(tensor_info)
    keywords = {'velmodel': velmodel}
    os.chdir(os.path.join(sol_folder, 'NP1'))
    p1 = Process(target=_automatic2,
                 args=(tensor_info, info_np1, data_type, data_prop, default_dirs, logger),
                 kwargs=keywords)
    p1.start()
    os.chdir(os.path.join(sol_folder, 'NP2'))
    p2 = Process(target=_automatic2,
                 args=(tensor_info, info_np2, data_type, data_prop, default_dirs, logger),
                 kwargs=keywords)
    p2.start()
    [p.join() for p in [p1, p2]]
    logger.info('Time spent: {}'.format(time.time() - time0))
    ml.close_log(logger)
    return


def _automatic2(tensor_info, plane_data, data_type, data_prop, default_dirs,
                logger, velmodel=None):
    """Routine for automatic FFM modelling for each nodal plane
    
    :param tensor_info: dictionary with moment tensor properties
    :param plane_data: dictionary with fault plane mechanism
    :param data_type: list with data types to be used in modelling
    :param default_dirs: dictionary with default directories to be used
    :param data_prop: dictionary with properties for different waveform types
    :param velmodel: dictionary with velocity model
    :type default_dirs: dict
    :type tensor_info: dict
    :type plane_data: dict
    :type data_type: list
    :type data_prop: dict
    :type velmodel: dict, optional
    """
#
# Create JSON files
#
    logger.info('Create input files for Fortran scripts')
    logger.info('Create automatic JSON')
    tensor.write_tensor(tensor_info)
    if velmodel:
        mv.velmodel2json(velmodel)
    if not velmodel:
        velmodel = mv.select_velmodel(tensor_info, default_dirs)
    np_plane_info = plane_data['plane_info']
    data_folder = os.path.join('..', 'data')
    dm.filling_data_dicts(tensor_info, data_type, data_prop, data_folder)
    segments_data = pf.create_finite_fault(tensor_info, np_plane_info, data_type)
    segments = segments_data['segments']
    rise_time = segments_data['rise_time']
    mp.modelling_prop(tensor_info, segments_data, data_type=data_type)
#
# write text files from JSONs
#
    rupt_vel = segments[0]['rupture_vel']
    lambda_min = 0.4
    lambda_max = 1.25
    min_vel, max_vel = [lambda_min * rupt_vel, lambda_max * rupt_vel]
    logger.info('Write input files')
    writing_inputs(tensor_info, data_type, segments_data, min_vel, max_vel)
#
# Modelling and plotting results
#
    inversion(tensor_info, data_type, default_dirs, logger)
    logger.info('Plot data in folder {}'.format(os.getcwd()))
    execute_plot(tensor_info, data_type, segments_data, default_dirs, velmodel=velmodel)
    base = os.path.basename(os.getcwd())
    dirname = os.path.abspath(os.getcwd())
#
# write solution in FSP format
#
    solution = get_outputs.read_solution_static_format(segments)
    static_to_fsp(tensor_info, segments_data, data_type, velmodel, solution)
    for file in glob.glob('*png'):
        if os.path.isfile(os.path.join(dirname, base, file)):
            copy2(os.path.join(dirname, base, file),
                  os.path.join(dirname, 'plots'))


def modelling_new_data(
        tensor_info,
        data_type,
        default_dirs,
        data_folder,
        st_response=True):
    """Routine for manual finite fault modelling with new data types.
    
    :param tensor_info: dictionary with moment tensor properties
    :param data_type: list with data types to be used in modelling
    :param default_dirs: dictionary with default directories to be used
    :type default_dirs: dict
    :type tensor_info: dict
    :type data_type: list
    """
    sol_folder = os.getcwd()
    sol_folder = os.path.abspath(sol_folder)
    if os.path.isfile(os.path.join(data_folder, 'gps_data')):
        copy2(os.path.join(data_folder, 'gps_data'), sol_folder)
    data_prop = json.load(open('sampling_filter.json'))
    os.chdir(os.path.join(data_folder))
    time2 = time.time()
    processing(tensor_info, data_type, data_prop, st_response=st_response)
    os.chdir(sol_folder)
    dm.filling_data_dicts(tensor_info, data_type, data_prop, data_folder)
    gf_bank_str = os.path.join(sol_folder, 'GF_strong')
    gf_bank_cgps = os.path.join(sol_folder, 'GF_cgps')
    get_gf_bank = default_dirs['strong_motion_gf_bank2']
    if 'cgps' in data_type:
        green_dict = gf.fk_green_fun1(data_prop, tensor_info, gf_bank_cgps, cgps=True)
        input_files.write_green_file(green_dict, cgps=True)
        with open(os.path.join('logs', 'GF_cgps_log'), "w") as out_gf_cgps:
            p1 = subprocess.Popen([get_gf_bank, 'cgps'], stdout=out_gf_cgps)
        p1.wait()
    if 'strong_motion' in data_type:
        green_dict = gf.fk_green_fun1(data_prop, tensor_info, gf_bank_str)
        input_files.write_green_file(green_dict)
        with open(os.path.join('logs', 'GF_strong_log'), "w") as out_gf_strong:
            p2 = subprocess.Popen([get_gf_bank, ], stdout=out_gf_strong)
        p2.wait()
    data_type2 = []
    if os.path.isfile('tele_waves.json'):
        data_type2 = data_type2 + ['tele_body']
    if os.path.isfile('surf_waves.json'):
        data_type2 = data_type2 + ['surf_tele']
    if os.path.isfile('strong_motion_waves.json'):
        data_type2 = data_type2 + ['strong_motion']
    if os.path.isfile('cgps_waves.json'):
        data_type2 = data_type2 + ['cgps']
    if os.path.isfile('static_data.json'):
        data_type2 = data_type2 + ['gps']
    manual_modelling(tensor_info, data_type2, default_dirs)
    return


def manual_modelling(tensor_info, data_type, default_dirs):
    """Routine for manual finite fault modelling.
    
    :param tensor_info: dictionary with moment tensor properties
    :param data_type: list with data types to be used in modelling
    :param default_dirs: dictionary with default directories to be used
    :type default_dirs: dict
    :type tensor_info: dict
    :type data_type: list
    """
    if not os.path.isdir('logs'):
        os.mkdir('logs')
    if not os.path.isdir('plots'):
        os.mkdir('plots')
    segments_data = json.load(open('segments_data.json'))
    min_vel, max_vel = __ask_velrange()
    logger = ml.create_log(
                'manual_ffm', os.path.join('logs', 'manual_ffm.log'))
    logger.info('Write input files')
    tensor.write_tensor(tensor_info)
    writing_inputs(tensor_info, data_type, segments_data, min_vel, max_vel)
<<<<<<< HEAD
    writing_inputs0(tensor_info, data_type)#, segments_data, min_vel, max_vel)
=======
    writing_inputs0(tensor_info, data_type)
>>>>>>> a9d43643
    inversion(tensor_info, data_type, default_dirs, logger)
    logger.info('Plot data in folder {}'.format(os.getcwd()))
    execute_plot(tensor_info, data_type, segments_data, default_dirs)
    ml.close_log(logger)


def forward_modelling(tensor_info, data_type, default_dirs, 
                      option='Solucion.txt', max_slip=200):
    """Routine for forward modelling.
    
    :param tensor_info: dictionary with moment tensor properties
    :param data_type: set with data types to be used in modelling
    :param option: string with location of input file with kinematic model to
     use
    :param max_slip: maximum slip in case of checkerboard test
    :param default_dirs: dictionary with default directories to be used
    :type default_dirs: dict
    :type tensor_info: dict
    :type data_type: set, optional
    :type option: string, optional
    :type max_slip: float, optional
    """
    tensor.write_tensor(tensor_info)
    if not os.path.isdir('logs'):
        os.mkdir('logs')
    if not os.path.isdir('plots'):
        os.mkdir('plots')
    len_stk = 5 if not option == 'point_source' else 8
    len_dip = 5 if not option == 'point_source' else 1
    segments_data = json.load(open('segments_data.json'))
    segments = segments_data['segments']
    rise_time = segments_data['rise_time']
    point_sources = pf.point_sources_param(segments, tensor_info, rise_time)
#
# Get input model
#
    model = load_ffm_model(segments_data, point_sources, option=option,
                           max_slip=max_slip, len_stk=len_stk, len_dip=len_dip)
    if not os.path.isfile('velmodel_data.json'):
        raise FileNotFoundError(
                errno.ENOENT, os.strerror(errno.ENOENT), 'velmodel_data.json')
    velmodel = json.load(open('velmodel_data.json'))
    min_vel, max_vel = __ask_velrange()

    logger = ml.create_log('forward_model',
                os.path.join('logs', 'forward_model.log'))
    logger.info('Write input files')
    # segments, rise_time, point_sources = pl_mng.__read_planes_info()
    shear = pf.shear_modulous(point_sources, velmodel=velmodel)
    dx = segments[0]['delta_strike']
    dy = segments[0]['delta_dip']
    slip = model['slip']
    zipped = zip(slip, shear)
    moment_sub = [dx * dy * slip_seg * shear_seg\
                  for slip_seg, shear_seg in zipped]
    moment = np.sum(
            [np.sum(moment_seg.flatten()) for moment_seg in moment_sub])
    moment = 10**10 * moment
    writing_inputs(tensor_info, data_type, segments_data, min_vel, max_vel,  
                   moment_mag=moment, forward_model=model)
    inversion(tensor_info, data_type, default_dirs, logger,
              forward=True)
    logger.info('Plot data in folder {}'.format(os.getcwd()))
    execute_plot(tensor_info, data_type, segments_data, default_dirs, velmodel=velmodel)
    ml.close_log(logger)


def checkerboard(tensor_info, data_type, default_dirs, max_slip=200,
                 add_error=False, option='Checkerboard',
                 option2='FFM modelling'):
    """Routine for running checkerboard tests.
    
    :param tensor_info: dictionary with moment tensor properties
    :param data_type: set with data types to be used in modelling
    :param option: string with location of input file with kinematic model to
     use
    :param max_slip: maximum slip in case of checkerboard test
    :param add_error: whether we add noise to synthetic waveforms
    :param option2: whether we invert the checkerboard model or not
    :param default_dirs: dictionary with default directories to be used
    :type default_dirs: dict
    :type tensor_info: dict
    :type data_type: set
    :type option: string, optional
    :type max_slip: float, optional
    :type add_error: bool, optional
    :type option2: string, optional
    """
    if max_slip > 0:
        folder_name = 'checkerboard_resolution'
    else:
        folder_name = 'checkerboard_noise'
    if not option == 'Checkerboard':
        folder_name = option
    if not os.path.isdir(folder_name):
        os.mkdir(folder_name)
    if not os.path.isdir('logs'):
        os.mkdir('logs')
    if not os.path.isdir('plots'):
        os.mkdir('plots')
    for file in os.listdir():
        if os.path.isfile(file):
            copy2(file, folder_name)
    os.chdir(folder_name)
    segments_data = json.load(open('segments_data.json'))
    segments = segments_data['segments']
    rise_time = segments_data['rise_time']
    point_sources = pf.point_sources_param(segments, tensor_info, rise_time)
    forward_modelling(tensor_info, data_type, default_dirs,
                      option=option, max_slip=max_slip)
    data_prop = json.load(open('sampling_filter.json'))
    for data_type0 in data_type:
        if data_type0 == 'tele_body':
            json_dict = 'tele_waves.json'
        if data_type0 == 'surf_tele':
            json_dict = 'surf_waves.json'
        if data_type0 == 'strong_motion':
            json_dict = 'strong_motion_waves.json'
        if data_type0 == 'cgps':
            json_dict = 'cgps_waves.json'
        if data_type0 == 'gps':
            json_dict = 'static_data.json'
        if data_type0 == 'dart':
            json_dict = 'dart_waves.json'
        files = json.load(open(json_dict))
        input_files.from_synthetic_to_obs(
                files, data_type0, tensor_info, data_prop, add_error=add_error)
    logger = ml.create_log('checkerboard_ffm',
                           os.path.join('logs', 'checkerboard_ffm.log'))
    if option2 == 'FFM modelling':
        inversion(tensor_info, data_type, default_dirs, logger)
        execute_plot(tensor_info, data_type, segments_data, default_dirs,
                     plot_input=True)
    ml.close_log(logger)
    
    
def set_directory_structure(tensor_info):
    """Create directory structure
    
    :param tensor_info: dictionary with moment tensor properties
    :type tensor_info: dict
    """
    sol_folder = mng.start_time_id(tensor_info)
    if not os.path.isdir(sol_folder):
        os.mkdir(sol_folder)
    sol_folder = os.path.abspath(sol_folder)
    version = len(glob.glob(os.path.join(sol_folder, 'ffm*')))
    sol_folder2 = os.path.join(sol_folder, 'ffm.{}'.format(version))
    os.mkdir(sol_folder2)
    os.mkdir(os.path.join(sol_folder2, 'data'))
    os.mkdir(os.path.join(sol_folder2, 'data', 'cGPS'))
    os.mkdir(os.path.join(sol_folder2, 'data', 'STR'))
    os.mkdir(os.path.join(sol_folder2, 'data', 'P'))
    os.mkdir(os.path.join(sol_folder2, 'data', 'SH'))
    os.mkdir(os.path.join(sol_folder2, 'data', 'LONG'))
    os.mkdir(os.path.join(sol_folder2, 'data', 'final'))
    os.mkdir(os.path.join(sol_folder2, 'data', 'final_r'))
    os.mkdir(os.path.join(sol_folder2, 'NP1'))
    os.mkdir(os.path.join(sol_folder2, 'NP1', 'logs'))
    os.mkdir(os.path.join(sol_folder2, 'NP1', 'plots'))
    os.mkdir(os.path.join(sol_folder2, 'NP2'))
    os.mkdir(os.path.join(sol_folder2, 'NP2', 'logs'))
    os.mkdir(os.path.join(sol_folder2, 'NP2', 'plots'))
    os.mkdir(os.path.join(sol_folder2, 'logs'))
    os.mkdir(os.path.join(sol_folder2, 'plots'))
    os.mkdir(os.path.join(sol_folder2, 'plots', 'NP1'))
    os.mkdir(os.path.join(sol_folder2, 'plots', 'NP2'))
    os.chdir(sol_folder2)
    return


def adquisicion(tensor_info):
    """Get waveforms and convert them to SAC using obspy.
    """
    event_time = tensor_info['date_origin']
    event_lat = tensor_info['lat']
    event_lon = tensor_info['lon']
    depth = tensor_info['depth']
    data_type = ['tele']
    if -50 < event_lat < -18 and -75 < event_lon < -60\
    and event_time.year >= 2014:
        data_type = data_type + ['strong']
    acquisition(event_time, event_lat, event_lon, depth, data_type)
   
 
def processing(tensor_info, data_type, data_prop, st_response=True):
    """Run all waveform data processing in parallel.
    
    :param tensor_info: dictionary with moment tensor properties
    :param data_type: set with data types to be used in modelling
    :param data_prop: dictionary with properties for different waveform types
    :type tensor_info: dict
    :type data_type: set
    :type data_prop: dict
    """
    tele_files = glob.glob('*.BH*SAC') + glob.glob('*.BH*sac')\
                 + glob.glob('*_BH*sac') + glob.glob('*_BH*sac')
    strong_files = glob.glob('*.HN*SAC') + glob.glob('*.HL*SAC')\
                   + glob.glob('*.HN*sac') + glob.glob('*.HL*sac')\
                   + glob.glob('*.AH?.*')\
                   + glob.glob('*_HN*sac') + glob.glob('*_HL*sac')
    cgps_files = glob.glob('*L[HXY]*sac') + glob.glob('*L[HXY]*SAC')
    if 'tele_body' in data_type:
        proc.select_process_tele_body(tele_files, tensor_info, data_prop)
    if 'surf_tele' in data_type:
        proc.select_process_surf_tele(tele_files, tensor_info)
    if 'strong_motion' in data_type:
        proc.select_process_strong(
            strong_files,
            tensor_info,
            data_prop,
            remove_response=st_response
        )
    if 'cgps' in data_type:
        proc.select_process_cgps(cgps_files, tensor_info, data_prop)


def writing_inputs0(tensor_info, data_type):
    """
    """
    if not os.path.isfile('sampling_filter.json'):
        raise FileNotFoundError(
                errno.ENOENT, os.strerror(errno.ENOENT), 'sampling_filter.json')
    data_prop = json.load(open('sampling_filter.json'))
    if 'tele_body' in data_type:            
        input_files.input_chen_tele_body(tensor_info, data_prop)
    if 'surf_tele' in data_type:
        input_files.input_chen_tele_surf(tensor_info, data_prop)
    if 'strong_motion' in data_type:
        input_files.input_chen_strong_motion(tensor_info, data_prop)
    if 'cgps' in data_type:
        input_files.input_chen_cgps(tensor_info, data_prop)
    if 'gps' in data_type:
        input_files.input_chen_static(tensor_info)
    if 'dart' in data_type:
        input_files.input_chen_dart(tensor_info, data_prop)


def writing_inputs(tensor_info, data_type, segments_data, min_vel, max_vel,
                   moment_mag=None, forward_model=None):
    """Write all required text files from the information found in the JSONs.
    
    :param tensor_info: dictionary with moment tensor properties
    :param data_type: set with data types to be used in modelling
    :param min_vel: minimum rupture velocity
    :param max_vel: maximum rupture velocity
    :param moment_mag: input seismic moment
    :param forward_model: input kinematic model
    :type tensor_info: dict
    :type data_type: set
    :type min_vel: float
    :type max_vel: float
    :type moment_mag: float, optional
    :type forward_model: dict, optional
    """
    if not os.path.isfile('velmodel_data.json'):
        raise FileNotFoundError(
                errno.ENOENT, os.strerror(errno.ENOENT), 'velmodel_data.json')
    velmodel = json.load(open('velmodel_data.json'))
    input_files.write_velmodel(velmodel)
    input_files.plane_for_chen(tensor_info, segments_data, min_vel, max_vel, velmodel)
    if forward_model:
        input_files.forward_model(tensor_info, segments_data, forward_model,
                                  min_vel, max_vel)
    # if not os.path.isfile('sampling_filter.json'):
    #     raise FileNotFoundError(
    #             errno.ENOENT, os.strerror(errno.ENOENT), 'sampling_filter.json')
    # data_prop = json.load(open('sampling_filter.json'))
    # if 'tele_body' in data_type:            
    #     input_files.input_chen_tele_body(tensor_info, data_prop)
    # if 'surf_tele' in data_type:
    #     input_files.input_chen_tele_surf(tensor_info, data_prop)
    # if 'strong_motion' in data_type:
    #     input_files.input_chen_strong_motion(tensor_info, data_prop)
    # if 'cgps' in data_type:
    #     input_files.input_chen_cgps(tensor_info, data_prop)
    # if 'gps' in data_type:
    #     input_files.input_chen_static(tensor_info)
    # if 'dart' in data_type:
    #     input_files.input_chen_dart(tensor_info, data_prop)
    if not os.path.isfile('annealing_prop.json'):
        raise FileNotFoundError(
                errno.ENOENT, os.strerror(errno.ENOENT), 'annealing_prop.json')
    dictionary = json.load(open('annealing_prop.json'))
    if moment_mag:
        dictionary['seismic_moment'] = moment_mag
    input_files.inputs_simmulated_annealing(dictionary, data_type)
    if 'cgps' in data_type:
        if not os.path.isfile('cgps_gf.json'):
            raise FileNotFoundError(
                    errno.ENOENT, os.strerror(errno.ENOENT), 'cgps_gf.json')
        green_dict = json.load(open('cgps_gf.json'))
        input_files.write_green_file(green_dict, cgps=True)
    if 'strong_motion' in data_type:
        if not os.path.isfile('strong_motion_gf.json'):
            raise FileNotFoundError(
                    errno.ENOENT, os.strerror(errno.ENOENT), 'strong_motion_gf.json')
        green_dict = json.load(open('strong_motion_gf.json'))
        input_files.write_green_file(green_dict)
    if not os.path.isfile('model_space.json'):
        raise FileNotFoundError(
                errno.ENOENT, os.strerror(errno.ENOENT), 'model_space.json')
    segments2 = json.load(open('model_space.json'))
    input_files.model_space(segments2)
    return


def inversion(tensor_info, data_type, default_dirs, logger, forward=False):
    """We get the binaries with gf for each station, run the ffm code, and
    proceed to plot the results.
    
    :param tensor_info: dictionary with moment tensor properties
    :param data_type: set with data types to be used in modelling
    :param name_log: name of logfile to write
    :param forward: whether we solve the inverse problem or the forward problem
    :param default_dirs: dictionary with default directories to be used
    :type default_dirs: dict
    :type tensor_info: dict
    :type data_type: set
    :type data_prop: string
    :type forward: bool, optional
    """
    # print('Retrieve GF for modelling')
    logger.info('Green_functions')
    time1 = time.time()
    gf.gf_retrieve(data_type, default_dirs)
    time1 = time.time() - time1
    run_stats = dict()
    run_stats['gf_time'] = time1
    logger.info('Elapsed time of green_fun: {}'.format(time1))
    time3 = time.time()
    args = ['auto']
    args = args + ['strong'] if 'strong_motion' in data_type else args
    args = args + ['cgps'] if 'cgps' in data_type else args
    args = args + ['body'] if 'tele_body' in data_type else args
    args = args + ['surf'] if 'surf_tele' in data_type else args
    args = args + ['gps'] if 'gps' in data_type else args
    args = args + ['dart'] if 'dart' in data_type else args
    if not forward:
        # print('Perform kinematic modelling')
        logger.info('Inversion at folder {}'.format(os.getcwd()))
        finite_fault = default_dirs['finite_fault']
    else:
        logger.info('Forward at folder {}'.format(os.getcwd()))
        finite_fault = default_dirs['forward']
    p1 = subprocess.Popen([finite_fault, *args])
#
# need to wait until FFM modelling is finished.
#
    p1.wait()
    time3 = time.time() - time3
    logger.info('Elapsed time of finite fault modelling: {}'.format(time3))
    run_stats['ffm_time'] = time3
    delete_binaries()
    return run_stats


def execute_plot(tensor_info, data_type, segments_data, default_dirs, velmodel=None,
                 plot_input=False):
    """We plot modelling results
    
    :param tensor_info: dictionary with moment tensor properties
    :param data_type: set with data types to be used in modelling
    :param plot_input: choose whether to plot initial kinematic model as well
    :param default_dirs: dictionary with default directories to be used
    :param velmodel: dictionary with velocity model
    :type velmodel: dict, optional
    :type default_dirs: dict
    :type tensor_info: dict
    :type data_type: set
    :type plot_input: bool, optional
    """

    print('Plot results')
    segments = segments_data['segments']
    rise_time = segments_data['rise_time']
    solution = get_outputs.read_solution_static_format(segments)
    if not velmodel:
        velmodel = mv.select_velmodel(tensor_info, default_dirs)
    point_sources = pf.point_sources_param(segments, tensor_info, rise_time)
    shear = pf.shear_modulous(point_sources, velmodel=velmodel)
    plot.plot_ffm_sol(tensor_info, segments_data, point_sources, shear, solution,
                      velmodel, default_dirs)
    plot.plot_misfit(data_type)
    # plot.plot_beachballs(tensor_info, data_type)
    traces_info, stations_gps = [None, None]
    if 'strong_motion' in data_type:
        traces_info = json.load(open('strong_motion_waves.json'))
    if 'gps' in data_type:
        names, lats, lons, observed, synthetic, error = get_outputs.retrieve_gps()
        stations_gps = zip(names, lats, lons, observed, synthetic, error)
    if 'strong_motion' in data_type or 'gps' in data_type:
        plot._PlotMap(tensor_info, segments, point_sources, solution,
                      default_dirs, files_str=traces_info,
                      stations_gps=stations_gps)
    if plot_input:
        input_model = load_ffm_model(segments_data, point_sources,
                                     option='Fault.time')
        plot._PlotSlipDist_Compare(segments, point_sources,
                                   input_model, solution)
        plot._PlotComparisonMap(tensor_info, segments, point_sources,
                                input_model, solution)
    plot_files = glob.glob(os.path.join('plots', '*png'))
    for plot_file in plot_files:
        os.remove(plot_file)
    plot_files = glob.glob('*png')
    for plot_file in plot_files:
        move(plot_file, 'plots')
    

def delete_binaries():
    """to remove the files with Green function data.
    """
    deletables = glob.glob('*.GRE') + glob.glob('*.TDE') + glob.glob('*[1-2-3]')
    for file in deletables:
        if os.path.isfile(file):
            os.remove(file)


def __ask_velrange():
    with open('fault&rise_time.txt', 'r') as infile:
        lines = [line.split() for line in infile]

    min_vel = float(lines[1][5])
    max_vel = float(lines[1][6])
    return min_vel, max_vel
            
            
if __name__ == '__main__':
    import argparse

    parser = argparse.ArgumentParser()
    parser.add_argument("-f", "--folder", default=os.getcwd(),
                        help="folder where there are input files")
    parser.add_argument("-gcmt", "--gcmt_tensor",
                        help="location of GCMT moment tensor file")
    parser.add_argument("-qcmt", "--qcmt_tensor",
                        help="location of QuakeML moment tensor file")
    parser.add_argument("-o", "--option",
                        choices=[
                                'auto',
                                'manual',
                                'forward',
                                'point_source',
                                'checker_mod',
                                'checker_noise',
                                'point_source_err',
                                'forward_patch',
                                'add_data'
                        ],
                        required=True, help="which method to run")
    parser.add_argument("-d", "--data",
                        help="direction of folder with seismic data")
    parser.add_argument("-v", "--velmodel", 
                        help="direction of velocity model file")
    parser.add_argument("-t", "--tele", action="store_true",
                        help="use teleseismic data in modelling")
    parser.add_argument("-su", "--surface", action="store_true",
                        help="use surface waves data in modelling")
    parser.add_argument("-st", "--strong", action="store_true",
                        help="use strong motion data in modelling")
    parser.add_argument("--cgps", action="store_true",
                        help="use cGPS data in modelling")
    parser.add_argument("--gps", action="store_true",
                        help="use GPS data in modelling")
    parser.add_argument(
        "-rst",
        "--st_response",
        action="store_false",
        help="whether to remove response of strong_motion or not"
    )
    args = parser.parse_args()
    velmodel = args.velmodel if args.velmodel else None
    if velmodel:
        velmodel = mv.model2dict(velmodel)
    os.chdir(args.folder)
    data_type = []
    data_type = data_type + ['gps'] if args.gps else data_type
    data_type = data_type + ['strong_motion'] if args.strong else data_type
    data_type = data_type + ['cgps'] if args.cgps else data_type
    data_type = data_type + ['tele_body'] if args.tele else data_type
    data_type = data_type + ['surf_tele'] if args.surface else data_type
  
    default_dirs = mng.default_dirs()
    if args.option == 'auto':
        if not args.gcmt_tensor and not args.qcmt_tensor:
            raise RuntimeError('You must select direction of input GCMT file')
        if args.gcmt_tensor:
            tensor_info = tensor.get_tensor(cmt_file=args.gcmt_tensor)
        if args.qcmt_tensor:
            tensor_info = tensor.get_tensor(quake_file=args.qcmt_tensor)
        # if not args.gcmt_tensor:
        #     raise RuntimeError('You must select direction of input GCMT file')
        # tensor_info = tensor.get_tensor(cmt_file=args.gcmt_tensor)
        set_directory_structure(tensor_info)
        if args.data:
            for file in os.listdir(args.data):
                if os.path.isfile(os.path.join(args.data, file)):
                    copy2(os.path.join(args.data, file), 'data')
        data_type = data_type if len(data_type) >= 1 else ['tele_body']
        automatic_usgs(tensor_info, data_type, default_dirs, velmodel=velmodel,
                       dt_cgps=None, st_response=args.st_response)
    if args.option == 'add_data':
        if args.gcmt_tensor:
            cmt_file = args.gcmt_tensor
            tensor_info = tensor.get_tensor(cmt_file=cmt_file)
        else:
            tensor_info = tensor.get_tensor()
        if len(data_type) == 0:
            raise RuntimeError('You must input at least one data type')
        data_folder = args.data if args.data else None
        modelling_new_data(
            tensor_info,
            data_type,
            default_dirs,
            data_folder,
            st_response=args.st_response)
    if args.option == 'manual':
        if args.gcmt_tensor:
            cmt_file = args.gcmt_tensor
            tensor_info = tensor.get_tensor(cmt_file=cmt_file)
        else:
            tensor_info = tensor.get_tensor()
        if len(data_type) == 0:
            raise RuntimeError('You must input at least one data type')
        data_folder = args.data if args.data else None
        manual_modelling(tensor_info, data_type, default_dirs)
    if args.option == 'forward':
        if args.gcmt_tensor:
            cmt_file = args.gcmt_tensor
            tensor_info = tensor.get_tensor(cmt_file=cmt_file)
        else:
            tensor_info = tensor.get_tensor()
        if len(data_type) == 0:
            raise RuntimeError('You must input at least one data type')
        data_folder = args.data if args.data else None
        forward_modelling(tensor_info, data_type, default_dirs,
                          option='Solucion.txt')
    if args.option == 'forward_patch':
        if args.gcmt_tensor:
            cmt_file = args.gcmt_tensor
            tensor_info = tensor.get_tensor(cmt_file=cmt_file)
        else:
            tensor_info = tensor.get_tensor()
        if len(data_type) == 0:
            raise RuntimeError('You must input at least one data type')
        data_folder = args.data if args.data else None
        checkerboard(tensor_info, data_type, default_dirs, max_slip=400,
                     option='Patches', option2='forward')
    if args.option == 'checker_mod':
        if args.gcmt_tensor:
            cmt_file = args.gcmt_tensor
            tensor_info = tensor.get_tensor(cmt_file=cmt_file)
        else:
            tensor_info = tensor.get_tensor()
        if len(data_type) == 0:
            raise RuntimeError('You must input at least one data type')
        data_folder = args.data if args.data else None
        checkerboard(tensor_info, data_type, default_dirs, add_error=True)
    if args.option == 'checker_noise':
        if args.gcmt_tensor:
            cmt_file = args.gcmt_tensor
            tensor_info = tensor.get_tensor(cmt_file=cmt_file)
        else:
            tensor_info = tensor.get_tensor()
        if len(data_type) == 0:
            raise RuntimeError('You must input at least one data type')
        data_folder = args.data if args.data else None
        checkerboard(tensor_info, data_type, default_dirs, max_slip=0,
                     add_error=True)
    if args.option == 'point_source':
        if args.gcmt_tensor:
            cmt_file = args.gcmt_tensor
            tensor_info = tensor.get_tensor(cmt_file=cmt_file)
        else:
            tensor_info = tensor.get_tensor()
        if len(data_type) == 0:
            raise RuntimeError('You must input at least one data type')
        data_folder = args.data if args.data else None
        checkerboard(tensor_info, data_type, default_dirs, max_slip=500,
                     option='Patches')
    if args.option == 'point_source_err':
        if args.gcmt_tensor:
            cmt_file = args.gcmt_tensor
            tensor_info = tensor.get_tensor(cmt_file=cmt_file)
        else:
            tensor_info = tensor.get_tensor()
        if len(data_type) == 0:
            raise RuntimeError('You must input at least one data type')
        data_folder = args.data if args.data else None
        checkerboard(tensor_info, data_type, default_dirs, max_slip=300,
                     option='Patches', add_error=True)<|MERGE_RESOLUTION|>--- conflicted
+++ resolved
@@ -266,11 +266,7 @@
     logger.info('Write input files')
     tensor.write_tensor(tensor_info)
     writing_inputs(tensor_info, data_type, segments_data, min_vel, max_vel)
-<<<<<<< HEAD
-    writing_inputs0(tensor_info, data_type)#, segments_data, min_vel, max_vel)
-=======
     writing_inputs0(tensor_info, data_type)
->>>>>>> a9d43643
     inversion(tensor_info, data_type, default_dirs, logger)
     logger.info('Plot data in folder {}'.format(os.getcwd()))
     execute_plot(tensor_info, data_type, segments_data, default_dirs)
