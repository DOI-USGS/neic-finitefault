#!/usr/bin/python
# -*- coding: utf-8 -*-
"""Routine for doing a time shift of observed data.
"""


import numpy as np
import os
import json
import glob
import get_outputs
from obspy import read
import matplotlib.pyplot as plt
import seismic_tensor as tensor
from waveform_plots import plot_waveforms


def shift_match(data_type, plot=False, method='full', zero_start=True):
    """We shift synthetic data to maximize cross-correlation with observed data.

    :param data_type: list of data types to be used in modelling.
    :param plot: whether to plot results of waveform shift
    :param method: method for cross-correlation
    :type data_type: list
    :type tensor_info: bool, optional
    :type method: string, optional
    """
    if data_type == 'tele':
        json_file = 'tele_waves.json'
    if data_type == 'strong':
        json_file = 'strong_motion_waves.json'
    if data_type == 'cgps':
        json_file = 'cgps_waves.json'
    if data_type == 'surf':
        json_file = 'surf_waves.json'
    files = json.load(open(json_file))
    plot_folder = 'tele_shift' if data_type == 'tele' else 'strong_shift'\
        if data_type == 'strong' else 'surf_shift' if data_type == 'surf'\
        else 'cgps_shift'
    if not os.path.isdir(plot_folder):
        os.mkdir(plot_folder)
<<<<<<< HEAD
    synthetics_file = 'synthetics_body.txt' if data_type == 'tele' else 'synthetics_strong.txt'\
=======
    synthetics_file = 'synthetics_body.txt' if data_type == 'tele' else 'synm.str'\
>>>>>>> a9d43643
        if data_type == 'strong' else 'synthetics_surf.txt' if data_type == 'surf'\
        else 'synm.cgps'

    dt = float(files[0]['dt'])
    files = get_outputs.get_data_dict(files, syn_file=synthetics_file)
    for file in files:
        derivative = False if not 'derivative' in file else file['derivative']
        synt_tr = file['synthetic']
        stream = read(file['file'])
        nshift = int(5 / dt) if data_type == 'tele' else int(5 / dt)\
            if data_type == 'strong' else int(12 / dt) if data_type == 'surf'\
            else int(4 / dt)
        obser_tr = stream[0].data
        if derivative:
            obser_tr = np.diff(obser_tr)
        length = int(float(file['duration'])) if method == 'full' else int(25 / dt)
        start = int(file['start_signal'])
        tr_shift = _shift(obser_tr, synt_tr, nshift, length, start)
        file['start_signal'] = start + tr_shift
        new_baseline = stream[0].data[start + tr_shift]

        file['synthetic'] = []
        file['observed'] = []
        if plot:
            length2 = int(10 / dt)
            name = file['name']
            component = file['component']
            synthetic = synt_tr[:length]
            syn_waveforms = [synthetic, synthetic]
            time0 = np.arange(len(synthetic)) * dt
            fig, axes = plt.subplots(2, 1)
            axes2 = axes.ravel()
            fig.suptitle('{} {}'.format(name, component))
            time1, observed0 = get_observed(file, start, length, margin=10)
            axes[0].axvline(0)
            axes[0].set_title('Before Shift')
            start4 = start + tr_shift
            time2, observed1 = get_observed(
                file, start4, length, margin=10, zero_start=zero_start)
            obs_times = [time1, time2]
            syn_times = [time0, time0]
            obs_waveforms = [observed0, observed1]
            axes2 = plot_waveforms(axes2, obs_times, obs_waveforms, color='black')
            axes2 = plot_waveforms(axes2, syn_times, syn_waveforms, color='red',
                                   custom='fill')
            axes[1].axvline(0)
            axes[1].set_title('After Shift')
            name_file = os.path.join(
                plot_folder, '{}_{}.png'.format(name, component))
            plt.savefig(name_file)
            plt.close(fig)

        if zero_start:
            stream[0].data = stream[0].data - new_baseline
            stream.write(file['file'], format='SAC', byteorder=0)

    with open(json_file,'w') as f:
         json.dump(
             files, f, sort_keys=True, indent=4,
             separators=(',', ': '), ensure_ascii=False)
    return


def shift_match_regional(data_type, plot=False, method='full', zero_start=True):
    """We shift regional synthetic data which satisfies pareto-optimal
    cross-correlation with observed data, for a given station.

    :param data_type: list of data types to be used in modelling.
    :param plot: whether to plot results of waveform shift
    :param method: method for cross-correlation
    :type data_type: list
    :type tensor_info: bool, optional
    :type method: string, optional
    """
    if data_type == 'strong':
        json_file = 'strong_motion_waves.json'
    if data_type == 'cgps':
        json_file = 'cgps_waves.json'
    files = json.load(open(json_file))
    plot_folder = 'strong_shift' if data_type == 'strong' else 'cgps_shift'
    if not os.path.isdir(plot_folder):
        os.mkdir(plot_folder)
<<<<<<< HEAD
    synthetics_file = 'synthetics_strong.txt' if data_type == 'strong' else 'synm.cgps'
=======
    synthetics_file = 'synthetics_strong.txt'\
    if data_type == 'strong' else 'synnthetics_cgps.txt'
>>>>>>> a9d43643

    dt = float(files[0]['dt'])
    files = get_outputs.get_data_dict(files, syn_file=synthetics_file)
    stations = [file['name'] for file in files]
    stations = list(set(stations))
    for station in stations:
        files2 = [file for file in files if file['name'] == station]
        components = [file['component'] for file in files2]
        synthetics = [file['synthetic'] for file in files2]
        streams = [read(file['file']) for file in files2]
        waveforms = [stream[0].data for stream in streams]
        nshift = int(5 / dt) if data_type == 'strong' else int(4 / dt)
        lengths = [int(float(file['duration'])) for file in files2]
        length = np.min(np.array(lengths))
        start = int(files2[0]['start_signal'])
        tr_shift = _shift2(waveforms, synthetics, nshift, length, start)
        for file in files2:
            file['start_signal'] = start + tr_shift
        # new_baselines = [st[0].data[start + tr_shift] for st in streams]

        for file in files2:
            file['synthetic'] = []
            file['observed'] = []
        if plot:
            length2 = int(10 / dt)
            start0 = 0
            start00 = 0
            fig, axes = plt.subplots(2, len(synthetics), figsize=(30, 10))
            fig.text(0.04, 0.6, 'Before Shift', va='center', rotation='vertical')
            fig.text(0.04, 0.3, 'After Shift', va='center', rotation='vertical')
            fig.suptitle(station)
            if len(files2) > 1:
                zipped = zip(files2, synthetics, axes[0, :])
                for file, synthetic, ax in zipped:
                    time1, observed0 = get_observed(
                        file, start, length, margin=10)
                    time0 = np.arange(len(synthetic)) * dt
                    ax.plot(time1, observed0)
                    ax.plot(time0, synthetic, 'r')
                    ax.axvline(0)
                    ax.set_title(file['component'])
                zipped = zip(files2, synthetics, axes[1, :])
                for file, synthetic, ax in zipped:
                    start4 = start + tr_shift
                    time2, observed1 = get_observed(
                        file, start4, length, margin=10, zero_start=zero_start)
                    time0 = np.arange(len(synthetic)) * dt
                    ax.plot(time2, observed1)
                    ax.plot(time0, synthetic, 'r')
                    ax.axvline(0)
            else:
                file = files2[0]
                synthetic = synthetics[0]
                time1, observed0 = get_observed(file, start, length, margin=10)
                time0 = np.arange(len(synthetic)) * dt
                min_val = np.minimum(np.min(observed0), np.min(synthetic))
                max_val = np.maximum(np.max(observed0), np.max(synthetic))
                axes[0].plot(time1, observed0)
                axes[0].plot(time0, synthetic, 'r')
                axes[0].vlines(0, min_val, max_val)
                axes[0].set_title(file['component'])
                start4 = start + tr_shift
                time2, observed1 = get_observed(
                    file, start4, length, margin=10, zero_start=zero_start)
                time0 = np.arange(len(synthetic)) * dt
                axes[1].plot(time2, observed1)
                axes[1].plot(time0, synthetic, 'r')
                axes[1].axvline(0)
                axes[1].set_title(file['component'])
            name_file = os.path.join(plot_folder, '{}.png'.format(station))
            plt.savefig(name_file)
            plt.close(fig)

        if zero_start:
            for stream in streams:
                new_baseline = stream[0].data[start + tr_shift]
                stream[0].data = stream[0].data - new_baseline
                stream.write(file['file'], format='SAC', byteorder=0)

    with open(json_file,'w') as f:
         json.dump(
             files, f, sort_keys=True, indent=4,
             separators=(',', ': '), ensure_ascii=False)
    return


def get_observed(file_dict, start, length, margin=10, zero_start=False):
    """
    """
    stream = read(file_dict['file'])
    dt = stream[0].stats.delta
    length2 = int(margin / dt)
    waveform = stream[0].data
    new_baseline = waveform[start]
    if start >= 0:
        start2 = max(0, start - length2)
        start3 = start - start2
        waveform1 = np.array(
            [val for i, val in enumerate(waveform[start2:]) if i < length])
    else:
        waveform1 = np.array(
            [val for i, val in enumerate(waveform) if i < length])
        waveform1 = np.concatenate(([0] * -start, waveform1))
    time = np.arange(-start3, len(waveform1) - start3) * dt
    if zero_start:
        waveform1 = waveform1 - new_baseline
    return time, waveform1


def _shift(obser_tr, syn_tr, nshift, length, start_pos):
    """Routine for shifting an observed waveform to maximize the
    cross-correlation to a synthetic waveform.
    """
    err_max = 0
    j_min = 0
    synthetic = syn_tr[:length]
    for j in range(-nshift, nshift + 1):
        start2 = start_pos + j
        exy = 0
        if start2 < 0:
            continue
        else:
            observed = np.array(
                [val for i, val in enumerate(obser_tr[start_pos + j:])\
                if i < length])
            synthetic2 = synthetic[:len(observed)]
            exy = np.sum(observed * synthetic2)
        err = 2 * exy

        if err_max <= err:
            err_max = err
            j_min = j
    return j_min


def _shift2(waveforms, synthetics, nshift, length, start_pos):
    """Routine for finding the shift with pareto-optimal cross-correlation for
    all channels of a certain station.
    """
    synthetics = [synthetic[:length] for synthetic in synthetics]

    j_min = 0
    err_max = 0
    for j in range(-nshift, nshift + 1):
        start2 = start_pos + j
        err = 0
        if start2 < 0:
            continue
        else:
            zipped = zip(waveforms, synthetics)
            for i, (observed, synthetic) in enumerate(zipped):
                observed2 = np.array(
                    [val for i, val in enumerate(observed[start_pos + j:])\
                    if i < length])
                synthetic2 = synthetic[:len(observed2)]
                err = err + np.sum(observed2 * synthetic2) ** 3

        if err_max <= err:
            err_max = err
            j_min = j

    return j_min


def _shift3(waveforms, synthetics, nshift, length, start_pos):
    """Routine for finding the shift with pareto-optimal cross-correlation for
    all channels of a certain station.
    """
    synthetics = [synthetic[:length] for synthetic in synthetics]

    cross_corr = [[]] * (2 * nshift + 1)
    for j in range(-nshift, nshift + 1):
        start2 = start_pos + j
        err = np.zeros(len(synthetics))
        if start2 < 0:
            continue
        else:
            zipped = zip(waveforms, synthetics)
            for i, (observed, synthetic) in enumerate(zipped):
                observed2 = np.array(
                    [val for i, val in enumerate(observed[start_pos + j:])\
                    if i < length])
                synthetic2 = synthetic[:len(observed2)]
                err[i] = 2 * np.sum(observed2 * synthetic2)
        cross_corr[j + nshift] = err

    pareto_set = []
    j_min = 0
    for j in range(-nshift, nshift + 1):
        candidate = cross_corr[j + nshift]
        pareto_max = True
        for i in range(-nshift, nshift + 1):
            err = cross_corr[i + nshift]
            print(err)
            print(candidate)
            if np.any(err > candidate):
                pareto_max = False
                break
        if pareto_max:
            pareto_set = pareto_set + [j]
    print(pareto_set)
    if pareto_set:
        j_min = pareto_set[0]
    return j_min


def _print_arrival(tensor_info):
    """
    """
    date_origin = tensor_info['date_origin']
    other_files = glob.glob('../data/*BHZ*sac')
    files = json.load(open('tele_waves.json'))
    plot_folder = 'tele_arrival'
    if not os.path.isdir(plot_folder):
        os.mkdir(plot_folder)
    for file in files:
        start = file['start_signal']
        sac = file['file']
        stream = read(sac)
        trace = stream[0]
        delta = trace.stats.delta
        stat = trace.stats.station
        chan = trace.stats.channel
        if not chan == 'BHZ':
            continue
        other_file = [v for v in other_files if stat in v]
        other_stream = read(other_file[0])
        trace2 = other_stream[0]
        if not 't1' in trace2.stats.sac:
            continue
        arrival = trace2.stats.sac['t1']
        start = date_origin + arrival - 15
        end = date_origin + arrival + 15
        trace2.trim(starttime=start, endtime=end)
        fig = plt.figure()
        data = trace2.data
        time = np.linspace(-15, 15, len(data))
        plt.plot(time, data)
        plt.title(stat)
        plt.axvline(x=0, color='r')
#        plt.xticks(time)
        fig.savefig(os.path.join(plot_folder, '{}_pick'.format(stat)))
        del fig
    return


if __name__ == '__main__':
    import argparse

    parser = argparse.ArgumentParser()
    parser.add_argument("-f", "--folder", default=os.getcwd(),
                        help="folder where there are input files")
    parser.add_argument('-o', '--option', choices=['match', 'manual'],
                        help='choose whether to shift by cross-correlation\
                        or plot to pick manually')
    parser.add_argument("-t", "--type", choices=['tele', 'strong', 'cgps', 'surf'],
                        help="type of data to apply shift")
    parser.add_argument("-p", "--plot", action="store_true",
                        help="plot or not results of shift")
    parser.add_argument("-gcmt", "--gcmt_tensor",
                        help="location of GCMT moment tensor file")
    args = parser.parse_args()
    os.chdir(args.folder)
    if args.gcmt_tensor:
        cmt_file = args.gcmt_tensor
        tensor_info = tensor.get_tensor(cmt_file=cmt_file)
    if args.option == 'match':
        plot = False if not args.plot else True
        if args.type in ['tele', 'surf']:
            shift_match(args.type, plot=plot)
        else:
            shift_match_regional(args.type, plot=plot)
    else:
        _print_arrival(tensor_info)
<|MERGE_RESOLUTION|>--- conflicted
+++ resolved
@@ -39,11 +39,7 @@
         else 'cgps_shift'
     if not os.path.isdir(plot_folder):
         os.mkdir(plot_folder)
-<<<<<<< HEAD
     synthetics_file = 'synthetics_body.txt' if data_type == 'tele' else 'synthetics_strong.txt'\
-=======
-    synthetics_file = 'synthetics_body.txt' if data_type == 'tele' else 'synm.str'\
->>>>>>> a9d43643
         if data_type == 'strong' else 'synthetics_surf.txt' if data_type == 'surf'\
         else 'synm.cgps'
 
@@ -126,12 +122,8 @@
     plot_folder = 'strong_shift' if data_type == 'strong' else 'cgps_shift'
     if not os.path.isdir(plot_folder):
         os.mkdir(plot_folder)
-<<<<<<< HEAD
-    synthetics_file = 'synthetics_strong.txt' if data_type == 'strong' else 'synm.cgps'
-=======
     synthetics_file = 'synthetics_strong.txt'\
     if data_type == 'strong' else 'synnthetics_cgps.txt'
->>>>>>> a9d43643
 
     dt = float(files[0]['dt'])
     files = get_outputs.get_data_dict(files, syn_file=synthetics_file)
